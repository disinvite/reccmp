--- conflicted
+++ resolved
@@ -1,6 +1,5 @@
 import re
 import dataclasses
-from typing import Iterator
 from pathlib import Path
 from typing import Iterator
 from .exceptions import InvalidVirtualReadError, InvalidStringError
@@ -15,10 +14,6 @@
 @dataclasses.dataclass(frozen=True)
 class ImageRegion:
     addr: int
-<<<<<<< HEAD
-    size: int
-    data: bytes
-=======
     data: bytes
     size: int = 0
 
@@ -26,7 +21,6 @@
         """The optional size parameter allows you to set virtual size for the region
         if this is larger than the number of physical bytes."""
         object.__setattr__(self, "size", max(len(self.data), self.size))
->>>>>>> 9cb84149
 
     @property
     def range(self) -> range:
@@ -53,6 +47,9 @@
     def get_relative_addr(self, addr: int) -> tuple[int, int]:
         raise NotImplementedError
 
+    def is_relocated_addr(self, addr: int) -> bool:
+        raise NotImplementedError
+
     def get_abs_addr(self, section: int, offset: int) -> int:
         raise NotImplementedError
 
@@ -72,25 +69,6 @@
             a. bytes or memoryview with the relevant stream of data that begins at the address.
             b. number of valid bytes remaining (including the size of whatever is in 'a').
         3. If the address is not valid, raise InvalidVirtualAddressError"""
-        raise NotImplementedError
-
-    @property
-    def imagebase(self) -> int:
-        raise NotImplementedError
-
-    def get_relative_addr(self, addr: int) -> tuple[int, int]:
-        raise NotImplementedError
-
-    def is_relocated_addr(self, addr: int) -> bool:
-        raise NotImplementedError
-
-    def get_code_regions(self) -> Iterator[ImageRegion]:
-        raise NotImplementedError
-
-    def get_data_regions(self) -> Iterator[ImageRegion]:
-        raise NotImplementedError
-
-    def get_const_regions(self) -> Iterator[ImageRegion]:
         raise NotImplementedError
 
     def read_string(self, vaddr: int) -> bytes:
