--- conflicted
+++ resolved
@@ -858,37 +858,22 @@
         return self.imagebase <= vaddr < last_range.stop
 
     def get_code_regions(self) -> Iterator[ImageRegion]:
-<<<<<<< HEAD
-        for sect in (self.get_section_by_name(".text"),):
-            yield ImageRegion(sect.virtual_address, sect.extent, sect.view)
-
-    def get_data_regions(self) -> Iterator[ImageRegion]:
-=======
         # TODO: Don't depend on section names. (#72)
         for sect in (self.get_section_by_name(".text"),):
             yield ImageRegion(sect.virtual_address, sect.view, sect.extent)
 
     def get_data_regions(self) -> Iterator[ImageRegion]:
         # TODO: Don't depend on section names. (#72)
->>>>>>> 9cb84149
         for sect in (
             self.get_section_by_name(".rdata"),
             self.get_section_by_name(".data"),
         ):
-<<<<<<< HEAD
-            yield ImageRegion(sect.virtual_address, sect.extent, sect.view)
-
-    def get_const_regions(self) -> Iterator[ImageRegion]:
-        for sect in (self.get_section_by_name(".rdata"),):
-            yield ImageRegion(sect.virtual_address, sect.extent, sect.view)
-=======
             yield ImageRegion(sect.virtual_address, sect.view, sect.extent)
 
     def get_const_regions(self) -> Iterator[ImageRegion]:
         # TODO: Don't depend on section names. (#72)
         for sect in (self.get_section_by_name(".rdata"),):
             yield ImageRegion(sect.virtual_address, sect.view, sect.extent)
->>>>>>> 9cb84149
 
     @cached_property
     def uninitialized_ranges(self) -> list[range]:
