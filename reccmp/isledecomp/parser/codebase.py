"""For aggregating decomp markers read from an entire directory and for a single module."""

from typing import Callable, Iterable, Iterator, List
from .parser import DecompParser
from .node import (
    ParserSymbol,
    ParserFunction,
    ParserVtable,
    ParserVariable,
    ParserString,
)


class DecompCodebase:
    def __init__(self, filenames: Iterable[str], module: str) -> None:
        self._symbols: List[ParserSymbol] = []

        parser = DecompParser()
        for filename in filenames:
            parser.reset()
            with open(filename, "r", encoding="utf-8") as f:
<<<<<<< HEAD
                parser.read_text(f.read())
=======
                parser.read(f.read())
>>>>>>> fbf4f913

            for sym in parser.iter_symbols(module):
                sym.filename = filename
                self._symbols.append(sym)

    def prune_invalid_addrs(self, is_valid: Callable[int, bool]) -> List[ParserSymbol]:
        """Some decomp annotations might have an invalid address.
        Return the list of addresses where we fail the is_valid check,
        and remove those from our list of symbols."""
        invalid_symbols = [sym for sym in self._symbols if not is_valid(sym.offset)]
        self._symbols = [sym for sym in self._symbols if is_valid(sym.offset)]

        return invalid_symbols

    def iter_line_functions(self) -> Iterator[ParserFunction]:
        """Return lineref functions separately from nameref. Assuming the PDB matches
        the state of the source code, a line reference is a guaranteed match, even if
        multiple functions share the same name. (i.e. polymorphism)"""
        return filter(
            lambda s: isinstance(s, ParserFunction) and not s.is_nameref(),
            self._symbols,
        )

    def iter_name_functions(self) -> Iterator[ParserFunction]:
        return filter(
            lambda s: isinstance(s, ParserFunction) and s.is_nameref(), self._symbols
        )

    def iter_vtables(self) -> Iterator[ParserVtable]:
        return filter(lambda s: isinstance(s, ParserVtable), self._symbols)

    def iter_variables(self) -> Iterator[ParserVariable]:
        return filter(lambda s: isinstance(s, ParserVariable), self._symbols)

    def iter_strings(self) -> Iterator[ParserString]:
        return filter(lambda s: isinstance(s, ParserString), self._symbols)<|MERGE_RESOLUTION|>--- conflicted
+++ resolved
@@ -19,11 +19,7 @@
         for filename in filenames:
             parser.reset()
             with open(filename, "r", encoding="utf-8") as f:
-<<<<<<< HEAD
-                parser.read_text(f.read())
-=======
                 parser.read(f.read())
->>>>>>> fbf4f913
 
             for sym in parser.iter_symbols(module):
                 sym.filename = filename
