import os
from typing import List, TextIO
import pytest
from reccmp.isledecomp.parser import DecompParser
from reccmp.isledecomp.parser.node import ParserSymbol

SAMPLE_DIR = os.path.join(os.path.dirname(__file__), "samples")


def sample_file(filename: str) -> TextIO:
    """Wrapper for opening the samples from the directory that does not
    depend on the cwd where we run the test"""
    full_path = os.path.join(SAMPLE_DIR, filename)
    return open(full_path, "r", encoding="utf-8")


def code_blocks_are_sorted(blocks: List[ParserSymbol]) -> bool:
    """Helper to make this more idiomatic"""
    just_offsets = [block.offset for block in blocks]
    return just_offsets == sorted(just_offsets)


@pytest.fixture(name="parser")
def fixture_parser():
    return DecompParser()


# Tests are below #


def test_sanity(parser):
    """Read a very basic file"""
    with sample_file("basic_file.cpp") as f:
<<<<<<< HEAD
        parser.read_text(f.read())
=======
        parser.read(f.read())
>>>>>>> fbf4f913

    assert len(parser.functions) == 3
    assert code_blocks_are_sorted(parser.functions) is True
    # n.b. The parser returns line numbers as 1-based
    # Function starts when we see the opening curly brace
    assert parser.functions[0].line_number == 8
    assert parser.functions[0].end_line == 10


def test_oneline(parser):
    """(Assuming clang-format permits this) This sample has a function
    on a single line. This will test the end-of-function detection"""
    with sample_file("oneline_function.cpp") as f:
<<<<<<< HEAD
        parser.read_text(f.read())
=======
        parser.read(f.read())
>>>>>>> fbf4f913

    assert len(parser.functions) == 2
    assert parser.functions[0].line_number == 5
    assert parser.functions[0].end_line == 5


def test_missing_offset(parser):
    """What if the function doesn't have an offset comment?"""
    with sample_file("missing_offset.cpp") as f:
<<<<<<< HEAD
        parser.read_text(f.read())
=======
        parser.read(f.read())
>>>>>>> fbf4f913

    # TODO: For now, the function without the offset will just be ignored.
    # Would be the same outcome if the comment was present but mangled and
    # we failed to match it. We should detect these cases in the future.
    assert len(parser.functions) == 1


def test_jumbled_case(parser):
    """The parser just reports what it sees. It is the responsibility of
    the downstream tools to do something about a jumbled file.
    Just verify that we are reading it correctly."""
    with sample_file("out_of_order.cpp") as f:
<<<<<<< HEAD
        parser.read_text(f.read())
=======
        parser.read(f.read())
>>>>>>> fbf4f913

    assert len(parser.functions) == 3
    assert code_blocks_are_sorted(parser.functions) is False


def test_bad_file(parser):
    with sample_file("poorly_formatted.cpp") as f:
<<<<<<< HEAD
        parser.read_text(f.read())
=======
        parser.read(f.read())
>>>>>>> fbf4f913

    assert len(parser.functions) == 3


def test_indented(parser):
    """Offsets for functions inside of a class will probably be indented."""
    with sample_file("basic_class.cpp") as f:
<<<<<<< HEAD
        parser.read_text(f.read())
=======
        parser.read(f.read())
>>>>>>> fbf4f913

    # TODO: We don't properly detect the end of these functions
    # because the closing brace is indented. However... knowing where each
    # function ends is less important (for now) than capturing
    # all the functions that are there.

    assert len(parser.functions) == 2
    assert parser.functions[0].offset == int("0x12345678", 16)
    assert parser.functions[0].line_number == 16
    # assert parser.functions[0].end_line == 19

    assert parser.functions[1].offset == int("0xdeadbeef", 16)
    assert parser.functions[1].line_number == 23
    # assert parser.functions[1].end_line == 25


def test_inline(parser):
    with sample_file("inline.cpp") as f:
<<<<<<< HEAD
        parser.read_text(f.read())
=======
        parser.read(f.read())
>>>>>>> fbf4f913

    assert len(parser.functions) == 2
    for fun in parser.functions:
        assert fun.line_number is not None
        assert fun.line_number == fun.end_line


def test_multiple_offsets(parser):
    """If multiple offset marks appear before for a code block, take them
    all but ensure module name (case-insensitive) is distinct.
    Use first module occurrence in case of duplicates."""
    with sample_file("multiple_offsets.cpp") as f:
<<<<<<< HEAD
        parser.read_text(f.read())
=======
        parser.read(f.read())
>>>>>>> fbf4f913

    assert len(parser.functions) == 4
    assert parser.functions[0].module == "TEST"
    assert parser.functions[0].line_number == 9

    assert parser.functions[1].module == "HELLO"
    assert parser.functions[1].line_number == 9

    # Duplicate modules are ignored
    assert parser.functions[2].line_number == 16
    assert parser.functions[2].offset == 0x2345

    assert parser.functions[3].module == "TEST"
    assert parser.functions[3].offset == 0x2002


def test_variables(parser):
    with sample_file("global_variables.cpp") as f:
<<<<<<< HEAD
        parser.read_text(f.read())
=======
        parser.read(f.read())
>>>>>>> fbf4f913

    assert len(parser.functions) == 1
    assert len(parser.variables) == 2<|MERGE_RESOLUTION|>--- conflicted
+++ resolved
@@ -31,11 +31,7 @@
 def test_sanity(parser):
     """Read a very basic file"""
     with sample_file("basic_file.cpp") as f:
-<<<<<<< HEAD
-        parser.read_text(f.read())
-=======
         parser.read(f.read())
->>>>>>> fbf4f913
 
     assert len(parser.functions) == 3
     assert code_blocks_are_sorted(parser.functions) is True
@@ -49,11 +45,7 @@
     """(Assuming clang-format permits this) This sample has a function
     on a single line. This will test the end-of-function detection"""
     with sample_file("oneline_function.cpp") as f:
-<<<<<<< HEAD
-        parser.read_text(f.read())
-=======
         parser.read(f.read())
->>>>>>> fbf4f913
 
     assert len(parser.functions) == 2
     assert parser.functions[0].line_number == 5
@@ -63,11 +55,7 @@
 def test_missing_offset(parser):
     """What if the function doesn't have an offset comment?"""
     with sample_file("missing_offset.cpp") as f:
-<<<<<<< HEAD
-        parser.read_text(f.read())
-=======
         parser.read(f.read())
->>>>>>> fbf4f913
 
     # TODO: For now, the function without the offset will just be ignored.
     # Would be the same outcome if the comment was present but mangled and
@@ -80,11 +68,7 @@
     the downstream tools to do something about a jumbled file.
     Just verify that we are reading it correctly."""
     with sample_file("out_of_order.cpp") as f:
-<<<<<<< HEAD
-        parser.read_text(f.read())
-=======
         parser.read(f.read())
->>>>>>> fbf4f913
 
     assert len(parser.functions) == 3
     assert code_blocks_are_sorted(parser.functions) is False
@@ -92,11 +76,7 @@
 
 def test_bad_file(parser):
     with sample_file("poorly_formatted.cpp") as f:
-<<<<<<< HEAD
-        parser.read_text(f.read())
-=======
         parser.read(f.read())
->>>>>>> fbf4f913
 
     assert len(parser.functions) == 3
 
@@ -104,11 +84,7 @@
 def test_indented(parser):
     """Offsets for functions inside of a class will probably be indented."""
     with sample_file("basic_class.cpp") as f:
-<<<<<<< HEAD
-        parser.read_text(f.read())
-=======
         parser.read(f.read())
->>>>>>> fbf4f913
 
     # TODO: We don't properly detect the end of these functions
     # because the closing brace is indented. However... knowing where each
@@ -127,11 +103,7 @@
 
 def test_inline(parser):
     with sample_file("inline.cpp") as f:
-<<<<<<< HEAD
-        parser.read_text(f.read())
-=======
         parser.read(f.read())
->>>>>>> fbf4f913
 
     assert len(parser.functions) == 2
     for fun in parser.functions:
@@ -144,11 +116,7 @@
     all but ensure module name (case-insensitive) is distinct.
     Use first module occurrence in case of duplicates."""
     with sample_file("multiple_offsets.cpp") as f:
-<<<<<<< HEAD
-        parser.read_text(f.read())
-=======
         parser.read(f.read())
->>>>>>> fbf4f913
 
     assert len(parser.functions) == 4
     assert parser.functions[0].module == "TEST"
@@ -167,11 +135,7 @@
 
 def test_variables(parser):
     with sample_file("global_variables.cpp") as f:
-<<<<<<< HEAD
-        parser.read_text(f.read())
-=======
         parser.read(f.read())
->>>>>>> fbf4f913
 
     assert len(parser.functions) == 1
     assert len(parser.variables) == 2